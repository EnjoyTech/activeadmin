<<<<<<< HEAD
//= require "active_admin/vendor"

/* Active Admin JS */

$(function(){
  $(".datepicker").datepicker({dateFormat: 'yy-mm-dd'});

  $(".clear_filters_btn").click(function(){
    window.location.search = "";
    return false;
  });

  // Batch actions stuff
  
  $('#batch_actions_button').toggle(function() {
    if (!$(this).hasClass("disabled")) {
      $("#batch_actions_popover").fadeIn(50);
    };
  }, function() {
    $("#batch_actions_popover").fadeOut(100);
  });
  
  $('#collection_selection_toggle_all').click(function() {
	
		var $this = $(this);
		var isTable = $this.closest(".index").hasClass("index_as_table");
	
    if ($(this).attr('checked') == true) {
      $('#batch_actions_button').removeClass("disabled");
      $('#batch_actions_button').addClass("selected");
			$('.collection_selection').attr('checked', 'checked');
      if ( isTable ) {
				$(this).parents(".index_table").find('tr').addClass("selected");
			}
    } else {
      $('#batch_actions_button').addClass("disabled");
      $('#batch_actions_button').removeClass("selected");
			$('.collection_selection').attr('checked', '');
      if ( isTable ) {
				$(this).parents(".index_table").find('tr').removeClass("selected");
			}
    }
  });
  
  $('.collection_selection').click(function() {
	
		var $this = $(this);
		var isTable = $this.closest(".index").hasClass("index_as_table");
		
    if ( $this.attr('checked') == true ) {
	
      $('#batch_actions_button').removeClass("disabled");
      $('#batch_actions_button').addClass("selected");
      if ( isTable ) {
				$this.parents('tr').addClass("selected");
			}

    } else {
      
			if ( $this.closest(".index").find("input:checked").length == 0) {
        $('#batch_actions_button').addClass("disabled");
        $('#batch_actions_button').removeClass("selected");
      }
      
			if ( isTable ) {
	      $this.parents('tr').removeClass("selected");
			}
      
			$("#collection_selection_toggle_all").attr('checked', '');
      
    }

  });

  // Attach a click hanlder to each of the batch action items
  $('#batch_actions_popover a.batch_action').click(function(e) {
	
		// Present optional confirmation prompt to user
		var $target = $(e.target);
		if ( $target.attr("data-request-confirm") ) {
			if ( !confirm( $target.attr("data-request-confirm") ) ) {
				$("#batch_actions_popover").fadeOut(100);
				return false;
			}
		}
	
		// Submit the form, sending the request
		$('#batch_action').val( $target.attr("data-action") );
		$('#collection_selection').submit();
	
  });

});
=======
//= require jquery
//= require jquery-ui
//= require jquery_ujs
//= require active_admin/application
>>>>>>> 3c4ac594
<|MERGE_RESOLUTION|>--- conflicted
+++ resolved
@@ -1,5 +1,7 @@
-<<<<<<< HEAD
-//= require "active_admin/vendor"
+//= require jquery
+//= require jquery-ui
+//= require jquery_ujs
+//= require active_admin/application
 
 /* Active Admin JS */
 
@@ -91,10 +93,4 @@
 	
   });
 
-});
-=======
-//= require jquery
-//= require jquery-ui
-//= require jquery_ujs
-//= require active_admin/application
->>>>>>> 3c4ac594
+});