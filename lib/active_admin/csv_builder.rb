module ActiveAdmin
  # CSVBuilder stores CSV configuration
  #
  # Usage example:
  #
  #   csv_builder = CSVBuilder.new
  #   csv_builder.column :id
  #   csv_builder.column("Name") { |resource| resource.full_name }
  #   csv_builder.column(:name, humanize: false)
  #   csv_builder.column("name", humanize: false) { |resource| resource.full_name }
  #
  #   csv_builder = CSVBuilder.new col_sep: ";"
  #   csv_builder = CSVBuilder.new humanize_name: false
  #   csv_builder.column :id
  #
  #
  class CSVBuilder

    # Return a default CSVBuilder for a resource
    # The CSVBuilder's columns would be Id followed by this
    # resource's content columns
    def self.default_for_resource(resource)
      new(resource: resource) do
        column(:id)
        resource.content_columns.each do |content_column|
          column(content_column.name.to_sym)
        end
      end
    end

    attr_reader :columns, :options, :view_context

    COLUMN_TRANSITIVE_OPTIONS = [:humanize_name].freeze

    def initialize(options={}, &block)
      @resource = options.delete(:resource)
      @columns, @options, @block = [], options, block
    end

<<<<<<< HEAD
    def column(name, &block)
      @columns << Column.new(name, @resource, block)
=======
    # Add a column
    def column(name, options={}, &block)
      @columns << Column.new(name, @resource, column_transitive_options.merge(options), block)
>>>>>>> 0d279fe8
    end

    def build(view_context, receiver)
      options = ActiveAdmin.application.csv_options.merge self.options
      columns = exec_columns view_context

      receiver << CSV.generate_line(columns.map{ |c| encode c.name, options }, options)

      view_context.send(:collection).find_each do |resource|
        resource = view_context.send :apply_decorator, resource
        receiver << CSV.generate_line(build_row(resource, columns, options), options)
      end
    end

    def exec_columns(view_context = nil)
      @view_context = view_context
      @columns = [] # we want to re-render these every instance
      instance_exec &@block if @block.present?
      columns
    end

    def build_row(resource, columns, options)
      columns.map do |column|
        encode call_method_or_proc_on(resource, column.data), options
      end
    end

    def encode(content, options)
      if options[:encoding]
        content.to_s.encode! options[:encoding], options[:encoding_options]
      else
        content
      end
    end

    def method_missing(method, *args, &block)
      if @view_context.respond_to? method
        @view_context.public_send method, *args, &block
      else
        super
      end
    end

    class Column
      attr_reader :name, :data, :options

      DEFAULT_OPTIONS = { humanize_name: true }

      def initialize(name, resource = nil, options = {}, block = nil)
        @options = options.reverse_merge(DEFAULT_OPTIONS)
        @name = humanize_name(name, resource, @options[:humanize_name])
        @data = block || name.to_sym
      end

      def humanize_name(name, resource, humanize_name_option)
        if humanize_name_option
          name.is_a?(Symbol) && resource.present? ? resource.human_attribute_name(name) : name.to_s.humanize
        else
          name.to_s
        end
      end
    end

    private

    def column_transitive_options
      @column_transitive_options ||= @options.slice(*COLUMN_TRANSITIVE_OPTIONS)
    end
  end
end<|MERGE_RESOLUTION|>--- conflicted
+++ resolved
@@ -37,14 +37,8 @@
       @columns, @options, @block = [], options, block
     end
 
-<<<<<<< HEAD
-    def column(name, &block)
-      @columns << Column.new(name, @resource, block)
-=======
-    # Add a column
     def column(name, options={}, &block)
       @columns << Column.new(name, @resource, column_transitive_options.merge(options), block)
->>>>>>> 0d279fe8
     end
 
     def build(view_context, receiver)
