--- conflicted
+++ resolved
@@ -13,13 +13,8 @@
           if part =~ /^\d|^[a-f0-9]{24}$/ && parent = parts[index - 1]
             begin
               parent_class = parent.singularize.camelcase.constantize
-<<<<<<< HEAD
               obj = parent_class.find(part[/^[a-f0-9]{24}$/] ? part : part.to_i)
-              name = obj.display_name if obj.respond_to?(:display_name)
-=======
-              obj = parent_class.find(part.to_i)
               name = display_name(obj)
->>>>>>> ddd52dc7
             rescue
             end
           end
