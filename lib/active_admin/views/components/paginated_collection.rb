module ActiveAdmin
  module Views

    # Wraps the content with pagination and available formats.
    #
    # *Example:*
    #
    #   paginated_collection collection, :entry_name => "Post" do
    #     div do
    #       h2 "Inside the
    #     end
    #   end
    #
    # This will create a div with a sentence describing the number of
    # posts in one of the following formats:
    #
    # * "No Posts found"
    # * "Displaying all 10 Posts"
    # * "Displaying Posts 1 - 30 of 31 in total"
    #
    # It will also generate pagination links.
    #
    class PaginatedCollection < ActiveAdmin::Component
      builder_method :paginated_collection

      attr_reader :collection

      # Builds a new paginated collection component
      #
      # @param [Array] collection  A "paginated" collection from kaminari
      # @param [Hash]  options     These options will be passed on to the page_entries_info
      #                            method.
      #                            Useful keys:
      #                              :entry_name - The name to display for this resource collection
      #                              :param_name - Parameter name for page number in the links (:page by default)
      #                              :download_links - Set to false to skip download format links
      def build(collection, options = {})
        @collection = collection
        @param_name     = options.delete(:param_name)
        @download_links = options.delete(:download_links)

        unless collection.respond_to?(:num_pages)
          raise(StandardError, "Collection is not a paginated scope. Set collection.page(params[:page]).per(10) before calling :paginated_collection.")
        end
        
      
        @contents = div(:class => "paginated_collection_contents")
        build_pagination_with_formats(options)
        @built = true
      end

      # Override add_child to insert all children into the @contents div
      def add_child(*args, &block)
        if @built
          @contents.add_child(*args, &block)
        else
          super
        end
      end

      protected

      def build_pagination_with_formats(options)
        div :id => "index_footer" do
          build_pagination
          div(page_entries_info(options).html_safe, :class => "pagination_information")
          build_download_format_links unless @download_links == false
        end
      end

      def build_pagination
        options =  request.query_parameters.except(:commit, :format)
        options[:param_name] = @param_name if @param_name

        text_node paginate(collection, options.symbolize_keys)
      end

      # TODO: Refactor to new HTML DSL
      def build_download_format_links(formats = [:csv, :xml, :json])
        links = formats.collect do |format|
          link_to format.to_s.upcase, { :format => format}.merge(request.query_parameters.except(:commit, :format))
        end
        div :class => "download_links" do
<<<<<<< HEAD
          text_node [I18n.t('active_admin.download'), links].flatten.join("&nbsp;").html_safe
=======
		  text_node [I18n.t('active_admin.download'), links].flatten.join("&nbsp;").html_safe
>>>>>>> 3c4ac594
        end
      end

      # modified from will_paginate
      def page_entries_info(options = {})
        if options[:entry_name]
          entry_name = options[:entry_name]
          entries_name = options[:entries_name]
        elsif collection.empty?
          entry_name = I18n.translate("active_admin.pagination.entry", :count => 1, :default => 'entry')
          entries_name = I18n.translate("active_admin.pagination.entry", :count => 2, :default => 'entries')
        else
          begin
            entry_name = I18n.translate!("activerecord.models.#{collection.first.class.model_name.i18n_key}", :count => 1)
            entries_name = I18n.translate!("activerecord.models.#{collection.first.class.model_name.i18n_key}", :count => collection.size)
          rescue I18n::MissingTranslationData
            entry_name = collection.first.class.name.underscore.sub('_', ' ')
          end
        end
        entries_name = entry_name.pluralize unless entries_name

        if collection.num_pages < 2
          case collection.size
          when 0; I18n.t('active_admin.pagination.empty', :model => entries_name)
          when 1; I18n.t('active_admin.pagination.one', :model => entry_name)
          else;   I18n.t('active_admin.pagination.one_page', :model => entries_name, :n => collection.size)
          end
        else
          offset = collection.current_page * collection.size
          total  = collection.total_count
          I18n.t('active_admin.pagination.multiple', :model => entries_name, :from => (offset - collection.size + 1), :to => offset > total ? total : offset, :total => total)
        end
      end

    end
  end
end<|MERGE_RESOLUTION|>--- conflicted
+++ resolved
@@ -81,11 +81,7 @@
           link_to format.to_s.upcase, { :format => format}.merge(request.query_parameters.except(:commit, :format))
         end
         div :class => "download_links" do
-<<<<<<< HEAD
-          text_node [I18n.t('active_admin.download'), links].flatten.join("&nbsp;").html_safe
-=======
 		  text_node [I18n.t('active_admin.download'), links].flatten.join("&nbsp;").html_safe
->>>>>>> 3c4ac594
         end
       end
 
