--- conflicted
+++ resolved
@@ -78,11 +78,7 @@
       end
 
       def build_pagination
-<<<<<<< HEAD
-        options =  request.query_parameters.except(:commit, :format, :theme)
-=======
         options = request.path_parameters
->>>>>>> 131c3a4e
         options[:param_name] = @param_name if @param_name
         options[:theme] = "activeadmin"
 
