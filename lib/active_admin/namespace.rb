module ActiveAdmin
  class Namespace

    attr_reader :resources, :name, :menu

    def initialize(name)
      @name = name.to_s.underscore.to_sym
      @resources = {}
      @menu = Menu.new
    end

    def register(resource, options = {}, &block)
      # Init and store the resource
      config = Resource.new(self, resource, options)
      @resources[config.camelized_resource_name] = config

      # Register the resource
      register_module unless root?
      register_resource_controller(config, &block)
      register_dashboard_controller(config)
<<<<<<< HEAD
      register_with_menu(config)
      register_with_admin_notes(config) if config.admin_notes?
=======
>>>>>>> 786a6438
      
      # Return the config
      config
    end

    def root?
      name == :root
    end

    # Returns the name of the module if required. Will be nil if none
    # is required.
    #
    # eg: 
    #   Namespace.new(:admin).module_name # => 'Admin'
    #   Namespace.new(:root).module_name # => nil
    #
    def module_name
      return nil if root?
      @module_name ||= name.to_s.camelize
    end

    # Unload all the registered resources for this namespace
    def unload!
      unload_resources!
      unload_dashboard!
      unload_menu!
    end

    def load_menu!
      resources.values.each do |config|
        register_with_menu(config)
      end
    end

    protected

    def unload_resources!
      resources.each do |name, config|
        parent = (module_name || 'Object').constantize
        const_name = config.controller_name.split('::').last
        # Remove the const if its been defined
        parent.send(:remove_const, const_name) if parent.const_defined?(const_name)
      end
    end

    def unload_dashboard!
      # TODO: Only clear out my sections
      Dashboards.clear_all_sections!
    end

    def unload_menu!
      @menu = Menu.new
    end

    # Creates a ruby module to namespace all the classes in if required
    def register_module
      eval "module ::#{module_name}; end"
    end

    def register_resource_controller(config, &block)
      eval "class ::#{config.controller_name} < ActiveAdmin::ResourceController; end"
      config.controller.active_admin_config = config
      config.controller.class_eval(&block) if block_given?
    end

    # Creates a dashboard controller for this config
    def register_dashboard_controller(config)
      eval "class ::#{config.dashboard_controller_name} < ActiveAdmin::Dashboards::DashboardController; end"
    end

    # Does all the work of registernig a config with the menu system
    def register_with_menu(config)
      dashboard_path = root? ? :dashboard_path : "#{name}_dashboard_path".to_sym
      menu.add("Dashboard", dashboard_path, 1) unless menu["Dashboard"]

      # The menu we're going to add this resource to
      add_to = menu

      return if config.belongs_to? && !config.belongs_to.optional?

      # Adding as a child
      if config.parent_menu_item_name
        # Create the parent if it doesn't exist
        menu.add(config.parent_menu_item_name, '#') unless menu[config.parent_menu_item_name]
        add_to = menu[config.parent_menu_item_name]
      end

      # Check if this menu item has already been created
      if add_to[config.menu_item_name]
        # Update the url if it's already been created
        add_to[config.menu_item_name].url = config.route_collection_path
      else
        add_to.add(config.menu_item_name, config.route_collection_path)
      end
    end
    
    def register_with_admin_notes(config)
      config.resource.has_many :admin_notes, :as => :resource, :class_name => "ActiveAdmin::AdminNote"
    end
  end
end<|MERGE_RESOLUTION|>--- conflicted
+++ resolved
@@ -18,11 +18,8 @@
       register_module unless root?
       register_resource_controller(config, &block)
       register_dashboard_controller(config)
-<<<<<<< HEAD
       register_with_menu(config)
       register_with_admin_notes(config) if config.admin_notes?
-=======
->>>>>>> 786a6438
       
       # Return the config
       config
