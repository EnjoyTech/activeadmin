--- conflicted
+++ resolved
@@ -159,13 +159,8 @@
                                             :name => "q[author_id_eq]"})
         body.should have_tag("option", "john_doe", :attributes => {
                                                            :value => @john.id })
-<<<<<<< HEAD
-        #body.should have_tag("option", "jane_doe", :attributes => {
-        #                                                  :value => @jane.id })
-=======
         body.should have_tag("option", "jane_doe", :attributes => {
                                                           :value => @jane.id })
->>>>>>> e6698365
       end
     end
 
