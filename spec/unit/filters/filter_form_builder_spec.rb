require 'rails_helper'

class Post
  ransacker :custom_title_searcher do |parent|
    parent.table[:title]
  end
  ransacker :custom_created_at_searcher do |parent|
    parent.table[:created_at]
  end
  ransacker :custom_searcher_numeric, type: :numeric do
    # nothing to see here
  end
end

describe ActiveAdmin::Filters::ViewHelper do

  # Setup an ActionView::Base object which can be used for
  # generating the form for.
  let(:helpers) do
    view = action_view
    def view.collection_path
      "/posts"
    end

    def view.protect_against_forgery?
      false
    end

    def view.a_helper_method
      "A Helper Method"
    end

    view
  end

  def render_filter(search, filters)
    render_arbre_component({filter_args: [search, filters]}, helpers) do
      text_node active_admin_filters_form_for *assigns[:filter_args]
    end.to_s
  end

  def filter(name, options = {})
    render_filter scope, name => options
  end

  let(:scope) { Post.search }

  describe "the form in general" do
    let(:body) { Capybara.string(filter :title) }

    it "should generate a form which submits via get" do
      expect(body).to have_selector("form.filter_form[method=get]")
    end

    it "should generate a filter button" do
      expect(body).to have_selector("input[type=submit][value=Filter]")
    end

    it "should only generate the form once" do
      expect(body).to have_selector("form", count: 1)
    end

    it "should generate a clear filters link" do
      expect(body).to have_selector("a.clear_filters_btn", text: "Clear Filters")
    end

    describe "label as proc" do
      let(:body) { Capybara.string(filter :title, label: proc { 'Title from proc' }) }

      it "should render proper label" do
        expect(body).to have_selector("label", text: "Title from proc")
      end
    end
  end

  describe "string attribute" do
    let(:body) { Capybara.string(filter :title) }

    it "should generate a select option for starts with" do
      expect(body).to have_selector("option[value=title_starts_with]", text: "Starts with")
    end

    it "should generate a select option for ends with" do
      expect(body).to have_selector("option[value=title_ends_with]", text: "Ends with")
    end

    it "should generate a select option for contains" do
      expect(body).to have_selector("option[value=title_contains]", text: "Contains")
    end

    it "should generate a text field for input" do
      expect(body).to have_selector("input[name='q[title_contains]']")
    end

    it "should have a proper label" do
      expect(body).to have_selector("label", text: "Title")
    end

    it "should translate the label for text field" do
      with_translation activerecord: {attributes: {post: {title: 'Name'}}} do
        expect(body).to have_selector("label", text: "Name")
      end
    end

    it "should select the option which is currently being filtered" do
      scope = Post.search title_starts_with: "foo"
      body = Capybara.string(render_filter scope, title: {})
      expect(body).to have_selector("option[value=title_starts_with][selected=selected]", text: "Starts with")
    end

    context "with predicate" do
      %w[eq equals cont contains start starts_with end ends_with].each do |predicate|
        describe "'#{predicate}'" do
          let(:body) { Capybara.string(filter :"title_#{predicate}") }

          it "shouldn't include a select field" do
            expect(body).not_to have_selector("select")
          end

          it "should build correctly" do
            expect(body).to have_selector("input[name='q[title_#{predicate}]']")
          end
        end
      end
    end
  end

  describe "text attribute" do
    let(:body) { Capybara.string(filter :body) }

    it "should generate a search field for a text attribute" do
      expect(body).to have_selector("input[name='q[body_contains]']")
    end

    it "should have a proper label" do
      expect(body).to have_selector("label", text: "Body")
    end
  end

  describe "string attribute, as a select" do
    let(:body) { filter :title, as: :select }
    let(:builder) { ActiveAdmin::Inputs::Filters::SelectInput }

    context "when loading collection from DB" do
      it "should use pluck for efficiency" do
        expect_any_instance_of(builder).to receive(:pluck_column) { [] }
        body
      end

      it "should remove original ordering to prevent PostgreSQL error" do
        expect(scope.object.klass).to receive(:reorder).with('title asc') {
          distinct = ActiveAdmin::Dependency.rails >= 4 ? :distinct : :uniq
          m = double distinct => double(pluck: ['A Title'])
          expect(m.send(distinct)).to receive(:pluck).with :title
          m
        }
        body
      end
    end
  end

  describe "date attribute" do
    let(:body) { Capybara.string(filter :published_date) }

    it "should generate a date greater than" do
      expect(body).to have_selector("input.datepicker[name='q[published_date_gteq]']")
    end
    it "should generate a seperator" do
      expect(body).to have_selector("span.seperator")
    end
    it "should generate a date less than" do
      expect(body).to have_selector("input.datepicker[name='q[published_date_lteq]']")
    end
  end

  describe "datetime attribute" do
    let(:body) { Capybara.string(filter :created_at) }

    it "should generate a date greater than" do
      expect(body).to have_selector("input.datepicker[name='q[created_at_gteq_datetime]']")
    end
    it "should generate a seperator" do
      expect(body).to have_selector("span.seperator")
    end
    it "should generate a date less than" do
      expect(body).to have_selector("input.datepicker[name='q[created_at_lteq_datetime]']")
    end
  end

  describe "integer attribute" do
    let(:body) { Capybara.string(filter :id) }

    it "should generate a select option for equal to" do
      expect(body).to have_selector("option[value=id_equals]", text: "Equals")
    end
    it "should generate a select option for greater than" do
      expect(body).to have_selector("option", text: "Greater than")
    end
    it "should generate a select option for less than" do
      expect(body).to have_selector("option", text: "Less than")
    end
    it "should generate a text field for input" do
      expect(body).to have_selector("input[name='q[id_equals]']")
    end
    it "should select the option which is currently being filtered" do
      scope = Post.search id_greater_than: 1
      body = Capybara.string(render_filter scope, id: {})
      expect(body).to have_selector("option[value=id_greater_than][selected=selected]", text: "Greater than")
    end
  end

  describe "boolean attribute" do
    context "boolean datatypes" do
      let(:body) { Capybara.string(filter :starred) }

      it "should generate a select" do
        expect(body).to have_selector("select[name='q[starred_eq]']")
      end
      it "should set the default text to 'Any'" do
        expect(body).to have_selector("option[value='']", text: "Any")
      end
      it "should create an option for true and false" do
        expect(body).to have_selector("option[value=true]", text: "Yes")
        expect(body).to have_selector("option[value=false]", text: "No")
      end

      it "should translate the label for boolean field" do
        with_translation activerecord: {attributes: {post: {starred: 'Faved'}}} do
          expect(body).to have_selector("label", text: "Faved")
        end
      end
    end

    context "non-boolean data types" do
      let(:body) { Capybara.string(filter :title_present, as: :boolean) }

      it "should generate a select" do
        expect(body).to have_selector("select[name='q[title_present]']")
      end
      it "should set the default text to 'Any'" do
        expect(body).to have_selector("option[value='']", text: "Any")
      end
      it "should create an option for true and false" do
        expect(body).to have_selector("option[value=true]", text: "Yes")
        expect(body).to have_selector("option[value=false]", text: "No")
      end
    end
  end

  describe "belongs_to" do
    before do
      @john = User.create first_name: "John", last_name: "Doe", username: "john_doe"
      @jane = User.create first_name: "Jane", last_name: "Doe", username: "jane_doe"
    end

    context "when given as the _id attribute name" do
      let(:body) { Capybara.string(filter :author_id) }

      it "should generate a numeric filter" do
        expect(body).to have_selector("label", text: "Author") # really this should be Author ID :/)
        expect(body).to have_selector("option[value=author_id_less_than]")
        expect(body).to have_selector("input#q_author_id[name='q[author_id_equals]']")
      end
    end

    context "when given as the name of the relationship" do
      let(:body) { Capybara.string(filter :author) }

      it "should generate a select" do
        expect(body).to have_selector("select[name='q[author_id_eq]']")
      end
      it "should set the default text to 'Any'" do
        expect(body).to have_selector("option[value='']", text: "Any")
      end
      it "should create an option for each related object" do
        expect(body).to have_selector("option[value='#{@john.id}']", text: "John Doe")
        expect(body).to have_selector("option[value='#{@jane.id}']", text: "Jane Doe")
      end

      context "with a proc" do
        let :body do
          Capybara.string(filter :title, as: :select, collection: proc{ ['Title One', 'Title Two'] })
        end

        it "should use call the proc as the collection" do
          expect(body).to have_selector("option", text: "Title One")
          expect(body).to have_selector("option", text: "Title Two")
        end

        it "should render the collection in the context of the view" do
          body = Capybara.string(filter(:title, as: :select, collection: proc{[a_helper_method]}))
          expect(body).to have_selector("option", text: "A Helper Method")
        end
      end
    end

    context "as check boxes" do
      let(:body) { Capybara.string(filter :author, as: :check_boxes) }

      it "should create a check box for each related object" do
        expect(body).to have_selector("input[type=checkbox][name='q[author_id_in][]'][value='#{@jane.id}']")
        expect(body).to have_selector("input[type=checkbox][name='q[author_id_in][]'][value='#{@jane.id}']")
      end
    end

    context "when polymorphic relationship" do
      let(:scope) { ActiveAdmin::Comment.search }
      it "should raise an error if a collection isn't provided" do
        expect { filter :resource }.to raise_error \
          Formtastic::PolymorphicInputWithoutCollectionError
      end
    end

    context "when using a custom foreign key" do
      let(:scope) { Post.search }
      let(:body)  { Capybara.string(filter :category) }
      it "should ignore that foreign key and let Ransack handle it" do
        expect(Post.reflect_on_association(:category).foreign_key).to eq :custom_category_id
        expect(body).to have_selector("select[name='q[category_id_eq]']")
      end
    end
  end # belongs to

  describe "has_and_belongs_to_many" do
    skip "add HABTM models so this can be tested"
  end

  describe "has_many :through" do
    # Setup an ActionView::Base object which can be used for
    # generating the form for.
    let(:helpers) do
      view = action_view
      def view.collection_path
        "/categories"
      end

      def view.protect_against_forgery?
        false
      end

      def view.a_helper_method
        "A Helper Method"
      end

      view
    end
    let(:scope) { Category.search }

    let!(:john) { User.create first_name: "John", last_name: "Doe", username: "john_doe" }
    let!(:jane) { User.create first_name: "Jane", last_name: "Doe", username: "jane_doe" }

    context "when given as the name of the relationship" do
      let(:body) { Capybara.string(filter :authors) }

      it "should generate a select" do
        expect(body).to have_selector("select[name='q[posts_author_id_eq]']")
      end

      it "should set the default text to 'Any'" do
        expect(body).to have_selector("option[value='']", text: "Any")
      end

      it "should create an option for each related object" do
        expect(body).to have_selector("option[value='#{john.id}']", text: "John Doe")
        expect(body).to have_selector("option[value='#{jane.id}']", text: "Jane Doe")
      end
    end

    context "as check boxes" do
      let(:body) { Capybara.string(filter :authors, as: :check_boxes) }

      it "should create a check box for each related object" do
        expect(body).to have_selector("input[name='q[posts_author_id_in][]'][type=checkbox][value='#{john.id}']")
        expect(body).to have_selector("input[name='q[posts_author_id_in][]'][type=checkbox][value='#{jane.id}']")
      end
    end
  end

  describe "conditional display" do
    [:if, :unless].each do |verb|
      should   = verb == :if ? "should" : "shouldn't"
      if_true  = verb == :if ? :to      : :to_not
      if_false = verb == :if ? :to_not  : :to
      context "with #{verb.inspect} proc" do
        it "#{should} be displayed if true" do
          body = Capybara.string(filter :body, verb => proc{ true })
          expect(body).send if_true,  have_selector("input[name='q[body_contains]']")
        end
        it "#{should} be displayed if false" do
          body = Capybara.string(filter :body, verb => proc{ false })
          expect(body).send if_false, have_selector("input[name='q[body_contains]']")
        end
        it "should still be hidden on the second render" do
          filters = {body: { verb => proc{ verb == :unless }}}
          2.times do
            body = Capybara.string(render_filter scope, filters)
            expect(body).not_to have_selector("input[name='q[body_contains]']")
          end
        end
        it "should successfully keep rendering other filters after one is hidden" do
          filters = {body: { verb => proc{ verb == :unless }}, author: {}}
          body    = Capybara.string(render_filter scope, filters)
          expect(body).not_to have_selector("input[name='q[body_contains]']")
          expect(body).to     have_selector("select[name='q[author_id_eq]']")
        end
      end
    end
  end

  describe "custom search methods" do

    it "should use the default type of the ransacker" do
      body = Capybara.string(filter :custom_searcher_numeric)
      expect(body).to have_selector("option[value=custom_searcher_numeric_equals]")
      expect(body).to have_selector("option[value=custom_searcher_numeric_greater_than]")
      expect(body).to have_selector("option[value=custom_searcher_numeric_less_than]")
    end

    it "should work as select" do
<<<<<<< HEAD
      body = Capybara.string(filter :custom_searcher, as: :select, collection: ['foo'])
      expect(body).to have_selector("select[name='q[custom_searcher_eq]']")
    end

    it "should work as string" do
      body = Capybara.string(filter :custom_searcher, as: :string)
      expect(body).to have_selector("option[value=custom_searcher_contains]")
      expect(body).to have_selector("option[value=custom_searcher_starts_with]")
=======
      body = Capybara.string(filter :custom_title_searcher, as: :select, collection: ['foo'])
      expect(body).to have_selector("select[name='q[custom_title_searcher]']")
    end

    it "should work as string" do
      body = Capybara.string(filter :custom_title_searcher, as: :string)
      expect(body).to have_selector("input[name='q[custom_title_searcher]']")
    end

    describe "custom date range search" do
      let(:qteq) { "2010-10-01" }
      let(:lteq) { "2010-10-02" }
      let(:scope){ Post.search custom_created_at_searcher_gteq_datetime: qteq, custom_created_at_searcher_lteq_datetime: lteq }
      let(:body) { Capybara.string(render_filter scope, custom_created_at_searcher: {as: :date_range}) }

      it "should work as date_range" do
        expect(body).to have_selector("input[name='q[custom_created_at_searcher_gteq_datetime]'][value='2010-10-01']")
        expect(body).to have_selector("input[name='q[custom_created_at_searcher_lteq_datetime]'][value='2010-10-02']")
      end

      context "filter value can't be casted to date" do
        let(:qteq) { "Ooops" }
        let(:lteq) { "Ooops" }

        it "should work display empty filter values" do
          expect(body).to have_selector("input[name='q[custom_created_at_searcher_gteq_datetime]'][value='']")
          expect(body).to have_selector("input[name='q[custom_created_at_searcher_lteq_datetime]'][value='']")
        end
      end
>>>>>>> c1817a1a
    end
  end

  describe "does not support some filter inputs" do
    it "should fallback to use formtastic inputs" do
      body = Capybara.string(filter :custom_title_searcher, as: :text)
      expect(body).to have_selector("textarea[name='q[custom_title_searcher]']")
    end
  end

  describe "blank option" do
    context "for a select filter" do
      it "should be there by default" do
        body = Capybara.string(filter(:author))
        expect(body).to have_selector("option", text: "Any")
      end
      it "should be able to be disabled" do
        body = Capybara.string(filter(:author, include_blank: false))
        expect(body).to_not have_selector("option", text: "Any")
      end
    end

    context "for a multi-select filter" do
      it "should not be there by default" do
        body = Capybara.string(filter(:author, multiple: true))
        expect(body).to_not have_selector("option", text: "Any")
      end
      it "should be able to be enabled" do
        body = Capybara.string(filter(:author, multiple: true, include_blank: true))
        expect(body).to have_selector("option", text: "Any")
      end
    end
  end

end<|MERGE_RESOLUTION|>--- conflicted
+++ resolved
@@ -417,23 +417,14 @@
     end
 
     it "should work as select" do
-<<<<<<< HEAD
-      body = Capybara.string(filter :custom_searcher, as: :select, collection: ['foo'])
-      expect(body).to have_selector("select[name='q[custom_searcher_eq]']")
-    end
-
-    it "should work as string" do
-      body = Capybara.string(filter :custom_searcher, as: :string)
-      expect(body).to have_selector("option[value=custom_searcher_contains]")
-      expect(body).to have_selector("option[value=custom_searcher_starts_with]")
-=======
       body = Capybara.string(filter :custom_title_searcher, as: :select, collection: ['foo'])
-      expect(body).to have_selector("select[name='q[custom_title_searcher]']")
+      expect(body).to have_selector("select[name='q[custom_title_searcher_eq]']")
     end
 
     it "should work as string" do
       body = Capybara.string(filter :custom_title_searcher, as: :string)
-      expect(body).to have_selector("input[name='q[custom_title_searcher]']")
+      expect(body).to have_selector("input[name='q[custom_title_searcher_contains]']")
+      expect(body).to have_selector("input[name='q[custom_searcher_starts_with]']")
     end
 
     describe "custom date range search" do
@@ -456,7 +447,7 @@
           expect(body).to have_selector("input[name='q[custom_created_at_searcher_lteq_datetime]'][value='']")
         end
       end
->>>>>>> c1817a1a
+
     end
   end
 
