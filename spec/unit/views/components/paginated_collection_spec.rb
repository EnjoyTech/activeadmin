--- conflicted
+++ resolved
@@ -44,11 +44,7 @@
       let(:pagination) { paginated_collection(collection, :param_name => :post_page) }
 
       it "should customize the page number parameter in pagination links" do
-<<<<<<< HEAD
         pagination.children.last.content.should match(/\/admin\/posts\?post_page=2/)
-=======
-        pagination.find_by_tag('div')[1].content.should match(/\/admin\/posts\?post_page=2/)
->>>>>>> 3c4ac594
       end
     end
 
