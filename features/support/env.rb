# IMPORTANT: This file is generated by cucumber-rails - edit at your own peril.
# It is recommended to regenerate this file in the future when you upgrade to a 
# newer version of cucumber-rails. Consider adding your own code to a new file 
# instead of editing this one. Cucumber will automatically load all features/**/*.rb
# files.

ENV["RAILS_ENV"] ||= "cucumber"
ENV['BUNDLE_GEMFILE'] = File.expand_path('../../../Gemfile', __FILE__)
require "rubygems"
require "bundler"
Bundler.setup

require File.expand_path('../../../spec/support/detect_rails_version', __FILE__)
ENV["RAILS"] = detect_rails_version

ENV['RAILS_ROOT'] = File.expand_path("../../../spec/rails/rails-#{ENV["RAILS"]}", __FILE__)


# Create the test app if it doesn't exists
unless File.exists?(ENV['RAILS_ROOT'])
  system 'rake setup'
end

# Ensure the Active Admin load path is happy
require 'rails'
require 'active_admin'
ActiveAdmin.application.load_paths = [ENV['RAILS_ROOT'] + "/app/admin"]

require ENV['RAILS_ROOT'] + '/config/environment'

# Setup autoloading of ActiveAdmin and the load path
$LOAD_PATH.unshift(File.join(File.dirname(__FILE__), '..', 'lib'))
autoload :ActiveAdmin, 'active_admin'

require 'cucumber/rails'

require 'capybara/rails'
require 'capybara/cucumber'
require 'capybara/session'
# Capybara defaults to XPath selectors rather than Webrat's default of CSS3. In
# order to ease the transition to Capybara we set the default here. If you'd
# prefer to use XPath just remove this line and adjust any selectors in your
# steps to use the XPath syntax.
Capybara.default_selector = :css

# If you set this to false, any error raised from within your app will bubble 
# up to your step definition and out to cucumber unless you catch it somewhere
# on the way. You can make Rails rescue errors and render error pages on a
# per-scenario basis by tagging a scenario or feature with the @allow-rescue tag.
#
# If you set this to true, Rails will rescue all errors and render error
# pages, more or less in the same way your application would behave in the
# default production environment. It's not recommended to do this for all
# of your scenarios, as this makes it hard to discover errors in your application.
ActionController::Base.allow_rescue = false

# If you set this to true, each scenario will run in a database transaction.
# You can still turn off transactions on a per-scenario basis, simply tagging 
# a feature or scenario with the @no-txn tag. If you are using Capybara,
# tagging with @culerity or @javascript will also turn transactions off.
#
# If you set this to false, transactions will be off for all scenarios,
# regardless of whether you use @no-txn or not.
#
# Beware that turning transactions off will leave data in your database 
# after each scenario, which can lead to hard-to-debug failures in 
# subsequent scenarios. If you do this, we recommend you create a Before
# block that will explicitly put your database in a known state.
Cucumber::Rails::World.use_transactional_fixtures = false
# How to clean your database when transactions are turned off. See
# http://github.com/bmabey/database_cleaner for more info.
if defined?(ActiveRecord::Base)
  begin
    require 'database_cleaner'
    require 'database_cleaner/cucumber'
    DatabaseCleaner.strategy = :truncation
  rescue LoadError => ignore_if_database_cleaner_not_present
  end
end

def add_default_dashboard
  begin
    dashboard_file = ENV['RAILS_ROOT'] + "/app/admin/dashboard.rb"
    dashboard_template = File.expand_path('../../../lib/generators/active_admin/install/templates/dashboard.rb', __FILE__)
    cmd = "cp #{dashboard_template} #{dashboard_file}"
    system cmd
  rescue
    p $!
    raise $!
  end
end

def delete_default_dashboard
  begin
    dashboard_file = ENV['RAILS_ROOT'] + "/app/admin/dashboard.rb"
    File.delete(dashboard_file) if File.exists?(dashboard_file)
  rescue
    p $!
    raise $!
  end
end

Before do
  add_default_dashboard
end

After do
  add_default_dashboard
end

Before '@dashboard' do
  delete_default_dashboard
end

# Remove all our constants
Before do
<<<<<<< HEAD
  # We are cachine classes, but need to manually clear references to
  # the controllers. If they aren't clear, the router stores references
  ActiveSupport::Dependencies.clear

  # Reload Active Admin
  ActiveAdmin.unload!
  ActiveAdmin.load!
end

# Warden helpers to speed up login
# See https://github.com/plataformatec/devise/wiki/How-To:-Test-with-Capybara
include Warden::Test::Helpers

After do
  Warden.test_reset!
end

# improve the performance of the specs suite by not logging anything
# see http://blog.plataformatec.com.br/2011/12/three-tips-to-improve-the-performance-of-your-test-suite/
Rails.logger.level = 4
=======
  begin
    # We are caching classes, but need to manually clear references to
    # the controllers. If they aren't clear, the router stores references
    ActiveSupport::Dependencies.clear

    # Reload Active Admin
    ActiveAdmin.unload!
    ActiveAdmin.load!
  rescue
    p $!
    raise $!
  end
end
>>>>>>> 17373d54
<|MERGE_RESOLUTION|>--- conflicted
+++ resolved
@@ -100,42 +100,22 @@
   end
 end
 
-Before do
-  add_default_dashboard
-end
+# Warden helpers to speed up login
+# See https://github.com/plataformatec/devise/wiki/How-To:-Test-with-Capybara
+include Warden::Test::Helpers
 
 After do
   add_default_dashboard
+  Warden.test_reset!
 end
 
 Before '@dashboard' do
   delete_default_dashboard
 end
 
-# Remove all our constants
 Before do
-<<<<<<< HEAD
-  # We are cachine classes, but need to manually clear references to
-  # the controllers. If they aren't clear, the router stores references
-  ActiveSupport::Dependencies.clear
+  add_default_dashboard
 
-  # Reload Active Admin
-  ActiveAdmin.unload!
-  ActiveAdmin.load!
-end
-
-# Warden helpers to speed up login
-# See https://github.com/plataformatec/devise/wiki/How-To:-Test-with-Capybara
-include Warden::Test::Helpers
-
-After do
-  Warden.test_reset!
-end
-
-# improve the performance of the specs suite by not logging anything
-# see http://blog.plataformatec.com.br/2011/12/three-tips-to-improve-the-performance-of-your-test-suite/
-Rails.logger.level = 4
-=======
   begin
     # We are caching classes, but need to manually clear references to
     # the controllers. If they aren't clear, the router stores references
@@ -149,4 +129,7 @@
     raise $!
   end
 end
->>>>>>> 17373d54
+
+# improve the performance of the specs suite by not logging anything
+# see http://blog.plataformatec.com.br/2011/12/three-tips-to-improve-the-performance-of-your-test-suite/
+Rails.logger.level = 4