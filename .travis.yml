--- conflicted
+++ resolved
@@ -11,16 +11,11 @@
   - 1.9.3
   - 2.1.1
 env:
-<<<<<<< HEAD
-  - RAILS=3.2.18
-  - RAILS=4.1.1
-=======
   matrix:
-    - RAILS=3.2.17
-    - RAILS=4.1.0
+    - RAILS=3.2.18
+    - RAILS=4.1.1
   global:
     secure: lRYUGVUV94eqrR7C0b0hhvp+W76NkLRAn6jkJGCbRCEojbeb3HlgK1P+nTDeIuiDmXksJOG6VD3ZiZAn9Plznj7I/MFh+ijgvk8eWj9QNxA8riaSEPAu5VYtPA+uaw1olUt196U3qXH+SaXB4sx5wdIUXpd9qxWWWsW11ia0Jzs=
->>>>>>> 45e3333a
 notifications:
   irc:
     channels:
